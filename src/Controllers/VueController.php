<?php

namespace App\Controllers;

use App\Models\{
    Ann,
    Code,
    Node,
    User,
    Shop,
    Relay,
    Payback,
    InviteCode
};
use App\Utils\{
    URL,
    Tools,
    Geetest,
    TelegramSessionManager
};
use App\Services\{
    Auth,
    Config
};
use Slim\Http\{Request, Response};
use Psr\Http\Message\ResponseInterface;

class VueController extends BaseController
{
    public function getGlobalConfig($request, $response, $args)
    {
        $GtSdk = null;
        $recaptcha_sitekey = null;
        $user = $this->user;
        if ($_ENV['captcha_provider'] != '') {
            switch ($_ENV['captcha_provider']) {
                case 'recaptcha':
                    $recaptcha_sitekey = $_ENV['recaptcha_sitekey'];
                    break;
                case 'geetest':
                    $uid = time() . random_int(1, 10000);
                    $GtSdk = Geetest::get($uid);
                    break;
            }
        }

        if ($_ENV['enable_telegram'] == true) {
            $login_text = TelegramSessionManager::add_login_session();
            $login = explode('|', $login_text);
            $login_token = $login[0];
            $login_number = $login[1];
        } else {
            $login_token = '';
            $login_number = '';
        }

        $res['globalConfig'] = array(
<<<<<<< HEAD
            'geetest_html'            => $GtSdk,
            'login_token'             => $login_token,
            'login_number'            => $login_number,
            'telegram_bot'            => $_ENV['telegram_bot'],
            'enable_logincaptcha'     => $_ENV['enable_login_captcha'],
            'enable_regcaptcha'       => $_ENV['enable_reg_captcha'],
            'enable_checkin_captcha'  => $_ENV['enable_checkin_captcha'],
            'base_url'                => $_ENV['baseUrl'],
            'recaptcha_sitekey'       => $recaptcha_sitekey,
            'captcha_provider'        => $_ENV['captcha_provider'],
            'jump_delay'              => $_ENV['jump_delay'],
            'register_mode'           => Config::getconfig('Register.string.Mode'),
            'enable_email_verify'     => Config::getconfig('Register.bool.Enable_email_verify'),
            'appName'                 => $_ENV['appName'],
            'dateY'                   => date('Y'),
            'isLogin'                 => $user->isLogin,
            'enable_telegram'         => $_ENV['enable_telegram'],
            'enable_mylivechat'       => $_ENV['enable_mylivechat'],
            'enable_flag'             => $_ENV['enable_flag'],
            'payment_type'            => $_ENV['payment_system'],
=======
            'geetest_html' => $GtSdk,
            'login_token' => $login_token,
            'login_number' => $login_number,
            'telegram_bot' => Config::get('telegram_bot'),
            'enable_logincaptcha' => Config::get('enable_login_captcha'),
            'enable_regcaptcha' => Config::get('enable_reg_captcha'),
            'enable_checkin_captcha' => Config::get('enable_checkin_captcha'),
            'base_url' => Config::get('baseUrl'),
            'recaptcha_sitekey' => $recaptcha_sitekey,
            'captcha_provider' => Config::get('captcha_provider'),
            'jump_delay' => Config::get('jump_delay'),
            'register_mode' => Config::get('register_mode'),
            'enable_email_verify' => Config::get('enable_email_verify'),
            'appName' => Config::get('appName'),
            'dateY' => date('Y'),
            'isLogin' => $user->isLogin,
            'enable_telegram' => Config::get('enable_telegram'),
            'enable_mylivechat' => Config::get('enable_mylivechat'),
            'enable_flag' => Config::get('enable_flag'),
            'payment_type' => Config::get('payment_system'),
            'mylivechat_id' => Config::get('mylivechat_id'),
>>>>>>> 77b22c5c
        );

        $res['ret'] = 1;

        return $response->getBody()->write(json_encode($res));
    }

    public function vuelogout($request, $response, $args)
    {
        Auth::logout();
        $res['ret'] = 1;
        return $response->getBody()->write(json_encode($res));
    }

    public function getUserInfo($request, $response, $args)
    {
        $user = $this->user;

        if (!$user->isLogin) {
            $res['ret'] = -1;
            return $response->getBody()->write(json_encode($res));
        }

        $pre_user = URL::cloneUser($user);
        $user->ssr_url_all = URL::get_NewAllUrl($pre_user, ['type' => 'ssr']);
        $user->ssr_url_all_mu = URL::get_NewAllUrl($pre_user, ['type' => 'ssr', 'is_mu' => 1]);
        $user->ss_url_all = URL::get_NewAllUrl($pre_user, ['type' => 'ss']);
        $ssinfo = URL::getSSConnectInfo($pre_user);
<<<<<<< HEAD
        $user->ssd_url_all = LinkController::getSSD($ssinfo, 1, [], ['type' => 'ss']);
=======
        $user->ssd_url_all = URL::getAllSSDUrl($ssinfo);
        $user->vmess_url_all = URL::getAllVMessUrl($user);
>>>>>>> 77b22c5c
        $user->isAbleToCheckin = $user->isAbleToCheckin();
        $ssr_sub_token = LinkController::GenerateSSRSubCode($this->user->id, 0);
        $GtSdk = null;
        $recaptcha_sitekey = null;
        if ($_ENV['captcha_provider'] != '') {
            switch ($_ENV['captcha_provider']) {
                case 'recaptcha':
                    $recaptcha_sitekey = $_ENV['recaptcha_sitekey'];
                    break;
                case 'geetest':
                    $uid = time() . random_int(1, 10000);
                    $GtSdk = Geetest::get($uid);
                    break;
            }
        }
        $Ann = Ann::orderBy('date', 'desc')->first();
        $display_ios_class = $_ENV['display_ios_class'];
        $ios_account = $_ENV['ios_account'];
        $ios_password = $_ENV['ios_password'];
        $mergeSub = $_ENV['mergeSub'];
        $subUrl = $_ENV['subUrl'];
        $baseUrl = $_ENV['baseUrl'];
        $user['online_ip_count'] = $user->online_ip_count();
        $bind_token = TelegramSessionManager::add_bind_session($this->user);

        $res['info'] = array(
            'user' => $user,
            'ssrSubToken' => $ssr_sub_token,
            'displayIosClass' => $display_ios_class,
            'iosAccount' => $ios_account,
            'iosPassword' => $ios_password,
            'mergeSub' => $mergeSub,
            'subUrl' => $subUrl,
            'baseUrl' => $baseUrl,
            'ann' => $Ann,
            'recaptchaSitekey' => $recaptcha_sitekey,
            'GtSdk' => $GtSdk,
            'GaUrl' => $user->getGAurl(),
            'bind_token' => $bind_token
        );

        $res['ret'] = 1;

        return $response->getBody()->write(json_encode($res));
    }

    public function telegramReset($request, $response, $args)
    {
        $user = $this->user;
        $user->telegram_id = 0;
        $user->save();
        $res['ret'] = 1;
        $res['msg'] = '解绑成功';
        return $response->getBody()->write(json_encode($res));
    }

    public function getUserInviteInfo($request, $response, $args)
    {
        $user = $this->user;

        if (!$user->isLogin) {
            $res['ret'] = -1;
            return $response->getBody()->write(json_encode($res));
        }

        $code = InviteCode::where('user_id', $user->id)->first();
        if ($code == null) {
            $user->addInviteCode();
            $code = InviteCode::where('user_id', $user->id)->first();
        }

        $pageNum = $request->getParam('current');

        $paybacks = Payback::where('ref_by', $user->id)->orderBy('id', 'desc')->paginate(15, ['*'], 'page', $pageNum);
        if (!$paybacks_sum = Payback::where('ref_by', $user->id)->sum('ref_get')) {
            $paybacks_sum = 0;
        }
        $paybacks->setPath('/#/user/panel');
        foreach ($paybacks as $payback)
        {
            $payback['user_name'] = $payback->user()->user_name;
        };

        $res['inviteInfo'] = array(
            'code'              => $code,
            'paybacks'          => $paybacks,
            'paybacks_sum'      => $paybacks_sum,
            'invite_num'        => $user->invite_num,
            'invitePrice'       => $_ENV['invite_price'],
            'customPrice'       => $_ENV['custom_invite_price'],
            'invite_gift'       => $_ENV['invite_gift'],
            'invite_get_money'  => (int) Config::getconfig('Register.string.defaultInvite_get_money'),
            'code_payback'      => $_ENV['code_payback'],
        );

        $res['ret'] = 1;

        return $response->getBody()->write(json_encode($res));
    }

    public function getUserShops($request, $response, $args)
    {
        $user = $this->user;

        if (!$user->isLogin) {
            $res['ret'] = -1;
            return $response->getBody()->write(json_encode($res));
        }

        $shops = Shop::where('status', 1)->orderBy('name')->get();

        $res['arr'] = array(
            'shops' => $shops,
        );
        $res['ret'] = 1;

        return $response->getBody()->write(json_encode($res));
    }

    public function getAllResourse($request, $response, $args)
    {
        $user = $this->user;

        if (!$user->isLogin) {
            $res['ret'] = -1;
            return $response->getBody()->write(json_encode($res));
        }

        $res['resourse'] = array(
            'money' => $user->money,
            'class' => $user->class,
            'class_expire' => $user->class_expire,
            'expire_in' => $user->expire_in,
            'online_ip_count' => $user->online_ip_count(),
            'node_speedlimit' => $user->node_speedlimit,
            'node_connector' => $user->node_connector,
        );
        $res['ret'] = 1;

        return $response->getBody()->write(json_encode($res));
    }

    public function getNewSubToken($request, $response, $args)
    {
        $user = $this->user;

        if (!$user->isLogin) {
            $res['ret'] = -1;
            return $response->getBody()->write(json_encode($res));
        }

        $user->clean_link();
        $ssr_sub_token = LinkController::GenerateSSRSubCode($this->user->id, 0);

        $res['arr'] = array(
            'ssr_sub_token' => $ssr_sub_token,
        );

        $res['ret'] = 1;

        return $response->getBody()->write(json_encode($res));
    }

    public function getNewInviteCode($request, $response, $args)
    {
        $user = $this->user;

        if (!$user->isLogin) {
            $res['ret'] = -1;
            return $response->getBody()->write(json_encode($res));
        }

        $user->clear_inviteCodes();
        $code = InviteCode::where('user_id', $this->user->id)->first();
        if ($code == null) {
            $this->user->addInviteCode();
            $code = InviteCode::where('user_id', $this->user->id)->first();
        }

        $res['arr'] = array(
            'code' => $code,
        );

        $res['ret'] = 1;

        return $response->getBody()->write(json_encode($res));
    }

    public function getTransfer($request, $response, $args)
    {
        $user = $this->user;

        if (!$user->isLogin) {
            $res['ret'] = -1;
            return $response->getBody()->write(json_encode($res));
        }

        $res['arr'] = array(
            'todayUsedTraffic' => $user->TodayusedTraffic(),
            'lastUsedTraffic' => $user->LastusedTraffic(),
            'unUsedTraffic' => $user->unusedTraffic(),
        );

        $res['ret'] = 1;

        return $response->getBody()->write(json_encode($res));
    }

    public function getCaptcha($request, $response, $args)
    {
        $GtSdk = null;
        $recaptcha_sitekey = null;
        if ($_ENV['captcha_provider'] != '') {
            switch ($_ENV['captcha_provider']) {
                case 'recaptcha':
                    $recaptcha_sitekey = $_ENV['recaptcha_sitekey'];
                    $res['recaptchaKey'] = $recaptcha_sitekey;
                    break;
                case 'geetest':
                    $uid = time() . random_int(1, 10000);
                    $GtSdk = Geetest::get($uid);
                    $res['GtSdk'] = $GtSdk;
                    break;
            }
        }

        $res['respon'] = 1;
        return $response->getBody()->write(json_encode($res));
    }

    public function getChargeLog($request, $response, $args)
    {
        $user = $this->user;

        if (!$user->isLogin) {
            $res['ret'] = -1;
            return $response->getBody()->write(json_encode($res));
        }

        $pageNum = $request->getParam('current');

        $codes = Code::where('type', '<>', '-2')->where('userid', '=', $user->id)->orderBy('id', 'desc')->paginate(15, ['*'], 'page', $pageNum);
        $codes->setPath('/#/user/code');

        $res['codes'] = $codes;
        $res['ret'] = 1;

        return $response->getBody()->write(json_encode($res));
    }

    public function getNodeList($request, $response, $args)
    {
        $user = Auth::getUser();

        if (!$this->user->isLogin) {
            $res['ret'] = -1;
            return $response->getBody()->write(json_encode($res));
        }

        $nodes = Node::where('type', 1)->orderBy('node_class')->orderBy('name')->get();
        $relay_rules = Relay::where('user_id', $this->user->id)->orwhere('user_id', 0)->orderBy('id', 'asc')->get();
        if (!Tools::is_protocol_relay($user)) {
            $relay_rules = array();
        }

        $array_nodes = array();
        $nodes_muport = array();

        foreach ($nodes as $node) {
            if ($node->node_group != $user->node_group && $node->node_group != 0) {
                continue;
            }
            if ($node->sort == 9) {
                $mu_user = User::where('port', '=', $node->server)->first();
                $mu_user->obfs_param = $this->user->getMuMd5();
                $nodes_muport[] = array('server' => $node, 'user' => $mu_user);
                continue;
            }
            $array_node = array();

            $array_node['id'] = $node->id;
            $array_node['class'] = $node->node_class;
            $array_node['name'] = $node->name;
            if ($this->user->class < $node->node_class) {
                $array_node['server'] = '***.***.***.***';
            } elseif ($node->sort == 13) {
                $server = Tools::ssv2Array($node->server);
                $array_node['server'] = $server['add'];
            } else {
                $array_node['server'] = $node->server;
            }

            $array_node['sort'] = $node->sort;
            $array_node['info'] = $node->info;
            $array_node['mu_only'] = $node->mu_only;
            $array_node['group'] = $node->node_group;

            $array_node['raw_node'] = $node;
            $regex = $_ENV['flag_regex'];
            $matches = array();
            preg_match($regex, $node->name, $matches);
            if (isset($matches[0])) {
                $array_node['flag'] = $matches[0] . '.png';
            } else {
                $array_node['flag'] = 'unknown.png';
            }

            $node_online = $node->isNodeOnline();
            if ($node_online === null) {
                $array_node['online'] = 0;
            } elseif ($node_online === true) {
                $array_node['online'] = 1;
            } elseif ($node_online === false) {
                $array_node['online'] = -1;
            }

            if (in_array($node->sort, array(0, 7, 8, 10, 11, 12, 13))) {
                $array_node['online_user'] = $node->getOnlineUserCount();
            } else {
                $array_node['online_user'] = -1;
            }

            $nodeLoad = $node->getNodeLoad();
            if (isset($nodeLoad[0]['load'])) {
                $array_node['latest_load'] = (explode(' ', $nodeLoad[0]['load']))[0] * 100;
            } else {
                $array_node['latest_load'] = -1;
            }

            $array_node['traffic_used'] = (int) Tools::flowToGB($node->node_bandwidth);
            $array_node['traffic_limit'] = (int) Tools::flowToGB($node->node_bandwidth_limit);
            if ($node->node_speedlimit == 0.0) {
                $array_node['bandwidth'] = 0;
            } elseif ($node->node_speedlimit >= 1024.00) {
                $array_node['bandwidth'] = round($node->node_speedlimit / 1024.00, 1) . 'Gbps';
            } else {
                $array_node['bandwidth'] = $node->node_speedlimit . 'Mbps';
            }

            $array_node['traffic_rate'] = $node->traffic_rate;
            $array_node['status'] = $node->status;

            $array_nodes[] = $array_node;
        }

        $res['nodeinfo'] = array(
            'nodes' => $array_nodes,
            'nodes_muport' => $nodes_muport,
            'relay_rules' => $relay_rules,
            'user' => $user,
            'tools' => new Tools(),
        );
        $res['ret'] = 1;

        return $response->getBody()->write(json_encode($res));
    }

    /**
     * @param Request   $requesr
     * @param Response  $response
     * @param array     $args
     */
    public function getNodeInfo($request, $response, $args): ResponseInterface
    {
        $user = $this->user;
        $id = $args['id'];
        $mu = $request->getQueryParam('ismu');
        $relay_rule_id = $request->getQueryParam('relay_rule');
        $node = Node::find($id);

        if ($node == null) {
            return $response->withJson([null]);
        }

        $ssr_item = URL::getItem($user, $node, $mu, $relay_rule_id, 0);
        $ss_item = URL::getItem($user, $node, $mu, $relay_rule_id, 1);

        switch ($node->sort) {
            case 0:
                if ((($user->class >= $node->node_class
                        && ($user->node_group == $node->node_group || $node->node_group == 0)) || $user->is_admin)
                    && ($node->node_bandwidth_limit == 0 || $node->node_bandwidth < $node->node_bandwidth_limit)
                ) {

                    $res = [
                        'ret' => 1,
                        'nodeInfo' => [
                            'node' => $node,
                            'user' => $user,
                            'mu' => $mu,
                            'relay_rule_id' => $relay_rule_id,
                            'URL' => URL::class,
                        ],
                    ];

                    if (URL::SSRCanConnect($user, $mu)) {
                        $res['ssrlink'] = URL::getItemUrl($ssr_item, 0);
                    }

                    if (URL::SSCanConnect($user, $mu)) {
                        $res['sslink'] = URL::getItemUrl($ss_item, 1);
                        $res['ssQrWin'] = URL::getItemUrl($ss_item, 2);
                    }

                    return $response->withJson($res);
                }
                break;
            case 1:
                if (
                    $user->class >= $node->node_class
                    && ($user->node_group == $node->node_group || $node->node_group == 0)
                ) {
                    $email = $user->email;
                    $email = Radius::GetUserName($email);
                    $json_show = 'VPN 信息<br>地址：' . $node->server
                        . '<br>用户名：' . $email . '<br>密码：' . $this->user->passwd
                        . '<br>支持方式：' . $node->method . '<br>备注：' . $node->info;

                    return $response->write(
                        $this->view()->assign('json_show', $json_show)->fetch('user/nodeinfovpn.tpl')
                    );
                }
                break;
            case 2:
                if (
                    $user->class >= $node->node_class
                    && ($user->node_group == $node->node_group || $node->node_group == 0)
                ) {
                    $email = $user->email;
                    $email = Radius::GetUserName($email);
                    $json_show = 'SSH 信息<br>地址：' . $node->server
                        . '<br>用户名：' . $email . '<br>密码：' . $this->user->passwd
                        . '<br>支持方式：' . $node->method . '<br>备注：' . $node->info;

                    return $response->write(
                        $this->view()->assign('json_show', $json_show)->fetch('user/nodeinfossh.tpl')
                    );
                }
                break;
            case 5:
                if (
                    $user->class >= $node->node_class
                    && ($user->node_group == $node->node_group || $node->node_group == 0)
                ) {
                    $email = $user->email;
                    $email = Radius::GetUserName($email);

                    $json_show = 'Anyconnect 信息<br>地址：' . $node->server
                        . '<br>用户名：' . $email . '<br>密码：' . $this->user->passwd
                        . '<br>支持方式：' . $node->method . '<br>备注：' . $node->info;

                    return $response->write(
                        $this->view()->assign('json_show', $json_show)->fetch('user/nodeinfoanyconnect.tpl')
                    );
                }
                break;
            case 10:
                if ((($user->class >= $node->node_class
                        && ($user->node_group == $node->node_group || $node->node_group == 0)) || $user->is_admin)
<<<<<<< HEAD
                    && ($node->node_bandwidth_limit == 0 || $node->node_bandwidth < $node->node_bandwidth_limit)
                ) {
                    return $response->withJson([
=======
                    && ($node->node_bandwidth_limit == 0 || $node->node_bandwidth < $node->node_bandwidth_limit)) {

                    $res = [
>>>>>>> 77b22c5c
                        'ret' => 1,
                        'nodeInfo' => [
                            'node' => $node,
                            'user' => $user,
                            'mu' => $mu,
                            'relay_rule_id' => $relay_rule_id,
                            'URL' => URL::class,
                        ],
                    ];

                    if (URL::SSRCanConnect($user, $mu)) {
                        $res['ssrlink'] = URL::getItemUrl($ssr_item, 0);
                    }

                    if (URL::SSCanConnect($user, $mu)) {
                        $res['sslink'] = URL::getItemUrl($ss_item, 1);
                        $res['ssQrWin'] = URL::getItemUrl($ss_item, 2);
                    }

                    return $response->withJson($res);
                }
                break;
            case 13:
                if ((($user->class >= $node->node_class
                        && ($user->node_group == $node->node_group || $node->node_group == 0)) || $user->is_admin)
<<<<<<< HEAD
                    && ($node->node_bandwidth_limit == 0 || $node->node_bandwidth < $node->node_bandwidth_limit)
                ) {
                    return $response->withJson([
=======
                    && ($node->node_bandwidth_limit == 0 || $node->node_bandwidth < $node->node_bandwidth_limit)) {

                    $res = [
>>>>>>> 77b22c5c
                        'ret' => 1,
                        'nodeInfo' => [
                            'node' => $node,
                            'user' => $user,
                            'mu' => $mu,
                            'relay_rule_id' => $relay_rule_id,
                            'URL' => URL::class,
                        ],
                    ];

                    if (URL::SSRCanConnect($user, $mu)) {
                        $res['ssrlink'] = URL::getItemUrl($ssr_item, 0);
                    }

                    if (URL::SSCanConnect($user, $mu)) {
                        $res['sslink'] = URL::getItemUrl($ss_item, 1);
                        $res['ssQrWin'] = URL::getItemUrl($ss_item, 2);
                    }

                    return $response->withJson($res);
                }
                break;
        }

        // Default and judgement fail return
        return $response->withJson([
            'ret' => 0,
            'nodeInfo' => [
                'message' => ':)',
            ],
        ]);
    }
}<|MERGE_RESOLUTION|>--- conflicted
+++ resolved
@@ -55,7 +55,6 @@
         }
 
         $res['globalConfig'] = array(
-<<<<<<< HEAD
             'geetest_html'            => $GtSdk,
             'login_token'             => $login_token,
             'login_number'            => $login_number,
@@ -76,29 +75,7 @@
             'enable_mylivechat'       => $_ENV['enable_mylivechat'],
             'enable_flag'             => $_ENV['enable_flag'],
             'payment_type'            => $_ENV['payment_system'],
-=======
-            'geetest_html' => $GtSdk,
-            'login_token' => $login_token,
-            'login_number' => $login_number,
-            'telegram_bot' => Config::get('telegram_bot'),
-            'enable_logincaptcha' => Config::get('enable_login_captcha'),
-            'enable_regcaptcha' => Config::get('enable_reg_captcha'),
-            'enable_checkin_captcha' => Config::get('enable_checkin_captcha'),
-            'base_url' => Config::get('baseUrl'),
-            'recaptcha_sitekey' => $recaptcha_sitekey,
-            'captcha_provider' => Config::get('captcha_provider'),
-            'jump_delay' => Config::get('jump_delay'),
-            'register_mode' => Config::get('register_mode'),
-            'enable_email_verify' => Config::get('enable_email_verify'),
-            'appName' => Config::get('appName'),
-            'dateY' => date('Y'),
-            'isLogin' => $user->isLogin,
-            'enable_telegram' => Config::get('enable_telegram'),
-            'enable_mylivechat' => Config::get('enable_mylivechat'),
-            'enable_flag' => Config::get('enable_flag'),
-            'payment_type' => Config::get('payment_system'),
-            'mylivechat_id' => Config::get('mylivechat_id'),
->>>>>>> 77b22c5c
+            'mylivechat_id'           => $_ENV['mylivechat_id'],
         );
 
         $res['ret'] = 1;
@@ -127,12 +104,8 @@
         $user->ssr_url_all_mu = URL::get_NewAllUrl($pre_user, ['type' => 'ssr', 'is_mu' => 1]);
         $user->ss_url_all = URL::get_NewAllUrl($pre_user, ['type' => 'ss']);
         $ssinfo = URL::getSSConnectInfo($pre_user);
-<<<<<<< HEAD
         $user->ssd_url_all = LinkController::getSSD($ssinfo, 1, [], ['type' => 'ss']);
-=======
-        $user->ssd_url_all = URL::getAllSSDUrl($ssinfo);
         $user->vmess_url_all = URL::getAllVMessUrl($user);
->>>>>>> 77b22c5c
         $user->isAbleToCheckin = $user->isAbleToCheckin();
         $ssr_sub_token = LinkController::GenerateSSRSubCode($this->user->id, 0);
         $GtSdk = null;
@@ -592,15 +565,9 @@
             case 10:
                 if ((($user->class >= $node->node_class
                         && ($user->node_group == $node->node_group || $node->node_group == 0)) || $user->is_admin)
-<<<<<<< HEAD
-                    && ($node->node_bandwidth_limit == 0 || $node->node_bandwidth < $node->node_bandwidth_limit)
-                ) {
-                    return $response->withJson([
-=======
                     && ($node->node_bandwidth_limit == 0 || $node->node_bandwidth < $node->node_bandwidth_limit)) {
 
                     $res = [
->>>>>>> 77b22c5c
                         'ret' => 1,
                         'nodeInfo' => [
                             'node' => $node,
@@ -626,15 +593,9 @@
             case 13:
                 if ((($user->class >= $node->node_class
                         && ($user->node_group == $node->node_group || $node->node_group == 0)) || $user->is_admin)
-<<<<<<< HEAD
-                    && ($node->node_bandwidth_limit == 0 || $node->node_bandwidth < $node->node_bandwidth_limit)
-                ) {
-                    return $response->withJson([
-=======
                     && ($node->node_bandwidth_limit == 0 || $node->node_bandwidth < $node->node_bandwidth_limit)) {
 
                     $res = [
->>>>>>> 77b22c5c
                         'ret' => 1,
                         'nodeInfo' => [
                             'node' => $node,
