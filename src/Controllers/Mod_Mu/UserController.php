--- conflicted
+++ resolved
@@ -11,14 +11,11 @@
     NodeOnlineLog
 };
 use App\Utils\Tools;
-<<<<<<< HEAD
 use Slim\Http\{
     Request,
     Response
 };
-=======
 use Psr\Http\Message\ResponseInterface;
->>>>>>> 925f1aee
 
 class UserController extends BaseController
 {
@@ -121,20 +118,15 @@
             $users[] = $user_raw;
         }
 
-        return $response->withJson([
-            'ret'  => 1,
-            'data' => $users
-<<<<<<< HEAD
-        ]);
-=======
-        ];
         $header_etag = $request->getHeaderLine('IF_NONE_MATCH');
         $etag = Tools::etag($users);
         if ($header_etag == $etag){
             return $response->withStatus(304);
         }
-        return $this->echoJson($response, $res)->withHeader('ETAG', $etag);
->>>>>>> 925f1aee
+        return $response->withHeader('ETAG', $etag)->withJson([
+            'ret'  => 1,
+            'data' => $users
+        ]);
     }
 
     /**
