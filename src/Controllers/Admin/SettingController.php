<?php

declare(strict_types=1);

namespace App\Controllers\Admin;

use App\Controllers\BaseController;
use App\Models\Setting;
use App\Services\Mail;

final class SettingController extends BaseController
{
    public function index($request, $response, $args)
    {
        $config = [];
        $settings = Setting::get(['item', 'value', 'type']);

        foreach ($settings as $setting) {
            if ($setting->type === 'bool') {
                $config[$setting->item] = (bool) $setting->value;
            } else {
                $config[$setting->item] = (string) $setting->value;
            }
        }

        return $response->write(
            $this->view()
                //->registerClass('Setting', Setting::class)
                ->assign('settings', $config)
                ->assign('payment_gateways', self::returnGatewaysList())
                ->assign('active_payment_gateway', self::returnActiveGateways())
                ->display('admin/setting.tpl')
        );
    }

    public function save($request, $response, $args)
    {
        $class = $request->getParam('class');

        switch ($class) {
            // 支付
            case 'f2f_pay':
                $list = ['f2f_pay_app_id', 'f2f_pay_pid', 'f2f_pay_public_key', 'f2f_pay_private_key', 'f2f_pay_notify_url'];
                break;
            case 'vmq_pay':
                $list = ['vmq_gateway', 'vmq_key'];
                break;
            case 'payjs_pay':
                $list = ['payjs_mchid', 'payjs_key'];
                break;
            case 'theadpay':
                $list = ['theadpay_url', 'theadpay_mchid', 'theadpay_key'];
                break;
            case 'coinpay':
                $list = ['coinpay_appid', 'coinpay_secret'];
                break;
            case 'paymentwall':
                $list = ['pmw_publickey', 'pmw_privatekey', 'pmw_widget', 'pmw_height'];
                break;
            case 'stripe':
                $list = ['stripe_card', 'stripe_currency', 'stripe_pk', 'stripe_sk', 'stripe_webhook_key', 'stripe_min_recharge', 'stripe_max_recharge'];
                break;
			case 'e_pay':
                $list = array('epay_url', 'epay_pid', 'epay_key');
                break;
            // 邮件
            case 'mail':
                $list = ['mail_driver'];
                break;
            case 'smtp':
                $list = ['smtp_host', 'smtp_username', 'smtp_password', 'smtp_port', 'smtp_name', 'smtp_sender', 'smtp_ssl', 'smtp_bbc'];
                break;
            case 'mailgun':
                $list = ['mailgun_key', 'mailgun_domain', 'mailgun_sender'];
                break;
            case 'sendgrid':
                $list = ['sendgrid_key', 'sendgrid_sender', 'sendgrid_name'];
                break;
            case 'ses':
                $list = ['aws_access_key_id', 'aws_secret_access_key'];
                break;
            // 验证码
            case 'verify_code':
                $list = ['captcha_provider', 'enable_reg_captcha', 'enable_login_captcha', 'enable_checkin_captcha'];
                break;
            case 'verify_code_recaptcha':
                $list = ['recaptcha_sitekey', 'recaptcha_secret'];
                break;
            case 'verify_code_geetest':
                $list = ['geetest_id', 'geetest_key'];
                break;
            // 备份
            case 'email_backup':
                $list = ['auto_backup_email', 'auto_backup_password', 'auto_backup_notify'];
                break;
            // 客户服务
            case 'admin_contact':
                $list = ['enable_admin_contact', 'admin_contact1', 'admin_contact2', 'admin_contact3'];
                break;
            case 'web_customer_service_system':
                $list = ['live_chat', 'tawk_id', 'crisp_id', 'livechat_id', 'mylivechat_id'];
                break;
            // 个性化
            case 'background_image':
                $list = ['user_center_bg', 'admin_center_bg', 'user_center_bg_addr', 'admin_center_bg_addr'];
                break;
            // 注册设置
            case 'register':
                $list = ['reg_mode', 'reg_email_verify', 'email_verify_ttl', 'email_verify_ip_limit'];
                break;
            case 'register_default_value':
                $list = ['sign_up_for_free_traffic', 'sign_up_for_free_time', 'sign_up_for_class', 'sign_up_for_class_time', 'sign_up_for_invitation_codes', 'connection_device_limit', 'connection_rate_limit', 'sign_up_for_method', 'sign_up_for_protocol', 'sign_up_for_protocol_param', 'sign_up_for_obfs', 'sign_up_for_obfs_param', 'sign_up_for_daily_report'];
                break;
            // 邀请设置
            case 'invitation_reward':
                $list = ['invitation_to_register_balance_reward', 'invitation_to_register_traffic_reward'];
                break;
            // 返利设置
            case 'rebate_mode':
                $list = ['invitation_mode', 'invite_rebate_mode', 'rebate_ratio', 'rebate_frequency_limit', 'rebate_amount_limit', 'rebate_time_range_limit'];
                break;
        }

        foreach ($list as $item) {
            $setting = Setting::where('item', '=', $item)->first();

            if ($setting->type === 'array') {
                $setting->value = json_encode($request->getParam("${item}"));
            } else {
                $setting->value = $request->getParam("${item}");
            }

            if (! $setting->save()) {
                return $response->withJson([
                    'ret' => 0,
                    'msg' => "保存 ${item} 时出错",
                ]);
            }
        }

        return $response->withJson([
            'ret' => 1,
            'msg' => '保存成功',
        ]);
    }

    public function test($request, $response, $args)
    {
        $to = $request->getParam('recipient');

        try {
            Mail::send(
                $to,
                '测试邮件',
                'auth/test.tpl',
                [],
                []
            );
        } catch (Exception $e) {
            return $response->withJson([
                'ret' => 0,
                'msg' => '测试邮件发送失败',
            ]);
        }
        return $response->withJson([
            'ret' => 1,
            'msg' => '测试邮件发送成功',
        ]);
    }

    public function returnGatewaysList()
    {
        return [
            // 网关名 网关代号
<<<<<<< HEAD
            'CoinPay' => 'coinpay',
            '当面付' => 'f2fpay',
            'PayJs' => 'payjs',
            'PaymentWall' => 'paymentwall',
            'Stripe' => 'stripe',
            'TheadPay' => 'theadpay',
            'V免签' => 'vmqpay',
        ];
=======
            "CoinPay" => "coinpay",
            "当面付" => "f2fpay",
            "PayJs" => "payjs",
            "PaymentWall" => "paymentwall",
            "Stripe" => "stripe",
            "TheadPay" => "theadpay",
            "V免签" => "vmqpay",
			"易支付（还未测试通过）" => "epay"
        );

        return $payment_gateways;
>>>>>>> 3a37c94a
    }

    public function returnActiveGateways()
    {
        $payment_gateways = Setting::where('item', '=', 'payment_gateway')->first();
        return json_decode($payment_gateways->value);
    }

    public function payment($request, $response, $args)
    {
        $gateway_in_use = [];
        foreach (array_values(self::returnGatewaysList()) as $value) {
            $payment_switch = $request->getParam("${value}");
            if ($payment_switch === '1') {
                array_push($gateway_in_use, $value);
            }
        }

        $gateway = Setting::where('item', '=', 'payment_gateway')->first();
        $gateway->value = json_encode($gateway_in_use);
        $gateway->save();

        return $response->withJson([
            'ret' => 1,
            'msg' => '保存成功',
        ]);
    }
}<|MERGE_RESOLUTION|>--- conflicted
+++ resolved
@@ -7,6 +7,7 @@
 use App\Controllers\BaseController;
 use App\Models\Setting;
 use App\Services\Mail;
+use App\Services\Payment;
 
 final class SettingController extends BaseController
 {
@@ -170,30 +171,14 @@
 
     public function returnGatewaysList()
     {
-        return [
-            // 网关名 网关代号
-<<<<<<< HEAD
-            'CoinPay' => 'coinpay',
-            '当面付' => 'f2fpay',
-            'PayJs' => 'payjs',
-            'PaymentWall' => 'paymentwall',
-            'Stripe' => 'stripe',
-            'TheadPay' => 'theadpay',
-            'V免签' => 'vmqpay',
-        ];
-=======
-            "CoinPay" => "coinpay",
-            "当面付" => "f2fpay",
-            "PayJs" => "payjs",
-            "PaymentWall" => "paymentwall",
-            "Stripe" => "stripe",
-            "TheadPay" => "theadpay",
-            "V免签" => "vmqpay",
-			"易支付（还未测试通过）" => "epay"
-        );
-
-        return $payment_gateways;
->>>>>>> 3a37c94a
+
+        $result = [];
+
+        foreach (payment::getPaymentsEnabled() as $payment) {
+            $result[$payment::_readableName()] = $payment::_name();
+        }
+
+        return $result;
     }
 
     public function returnActiveGateways()
