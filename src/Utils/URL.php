<?php

namespace App\Utils;

use App\Models\{
    User,
    Node,
    Relay
};
use App\Services\Config;
use App\Controllers\{
    LinkController,
    ConfController
};

class URL
{
    /*
    * 1 SSR can
    * 2 SS can
    * 3 Both can
    */
    public static function CanMethodConnect($method)
    {
        $ss_aead_method_list = Config::getSupportParam('ss_aead_method');
        if (in_array($method, $ss_aead_method_list)) {
            return 2;
        }
        return 3;
    }

    /*
    * 1 SSR can
    * 2 SS can
    * 3 Both can
    */
    public static function CanProtocolConnect($protocol)
    {
        if ($protocol != 'origin') {
            if (strpos($protocol, '_compatible') === false) {
                return 1;
            }

            return 3;
        }
        return 3;
    }

    /*
    * 1 SSR can
    * 2 SS can
    * 3 Both can
    * 4 Both can, But ssr need set obfs to plain
    * 5 Both can, But ss need set obfs to plain
    */
    public static function CanObfsConnect($obfs)
    {
        if ($obfs != 'plain') {
            //SS obfs only
            $ss_obfs = Config::getSupportParam('ss_obfs');
            if (in_array($obfs, $ss_obfs)) {
                if (strpos($obfs, '_compatible') === false) {
                    return 2;
                }

                return 4; //SSR need origin plain
            }

            if (strpos($obfs, '_compatible') === false) {
                return 1;
            }

            return 5; //SS need plain
        }

        return 3;
    }

    public static function parse_args($origin)
    {
        // parse xxx=xxx|xxx=xxx to array(xxx => xxx, xxx => xxx)
        $args_explode = explode('|', $origin);

        $return_array = [];
        foreach ($args_explode as $arg) {
            $split_point = strpos($arg, '=');

            $return_array[substr($arg, 0, $split_point)] = substr($arg, $split_point + 1);
        }

        return $return_array;
    }

    public static function SSCanConnect($user, $mu_port = 0)
    {
        if ($mu_port != 0) {
            $mu_user = User::where('port', '=', $mu_port)->where('is_multi_user', '<>', 0)->first();
            if ($mu_user == null) {
                return;
            }
            return self::SSCanConnect($mu_user);
        }
        return self::CanMethodConnect($user->method) >= 2 && self::CanProtocolConnect($user->protocol) >= 2 && self::CanObfsConnect($user->obfs) >= 2;
    }

    public static function SSRCanConnect($user, $mu_port = 0)
    {
        if ($mu_port != 0) {
            $mu_user = User::where('port', '=', $mu_port)->where('is_multi_user', '<>', 0)->first();
            if ($mu_user == null) {
                return;
            }
            return self::SSRCanConnect($mu_user);
        }
        return self::CanMethodConnect($user->method) != 2 && self::CanProtocolConnect($user->protocol) != 2 && self::CanObfsConnect($user->obfs) != 2;
    }

    public static function getSSConnectInfo($user)
    {
        $new_user = clone $user;
        if (self::CanObfsConnect($new_user->obfs) == 5) {
            $new_user->obfs = 'plain';
            $new_user->obfs_param = '';
        }
        if (self::CanProtocolConnect($new_user->protocol) == 3) {
            $new_user->protocol = 'origin';
            $new_user->protocol_param = '';
        }
        $new_user->obfs = str_replace('_compatible', '', $new_user->obfs);
        $new_user->protocol = str_replace('_compatible', '', $new_user->protocol);
        return $new_user;
    }

    public static function getSSRConnectInfo($user)
    {
        $new_user = clone $user;
        if (self::CanObfsConnect($new_user->obfs) == 4) {
            $new_user->obfs = 'plain';
            $new_user->obfs_param = '';
        }
        $new_user->obfs = str_replace('_compatible', '', $new_user->obfs);
        $new_user->protocol = str_replace('_compatible', '', $new_user->protocol);
        return $new_user;
    }

    public static function getAllItems($user, $is_mu = 0, $is_ss = 0)
    {
        $return_array = array();
        if ($user->is_admin) {
            $nodes = Node::where(
                static function ($query) {
                    $query->where('sort', 0)->orwhere('sort', 10);
                }
            )
                ->where('type', '1')
                ->orderBy('name')
                ->get();
        } else {
            $nodes = Node::where(
                static function ($query) {
                    $query->where('sort', 0)->orwhere('sort', 10);
                }
            )
                ->where(
                    static function ($query) use ($user) {
                        $query->where('node_group', '=', $user->node_group)
                            ->orWhere('node_group', '=', 0);
                    }
                )
                ->where('type', '1')
                ->where('node_class', '<=', $user->class)
                ->orderBy('name')
                ->get();
        }
        if ($is_mu) {
            if ($user->is_admin) {
                if ($is_mu != 1) {
                    $mu_nodes = Node::where('sort', 9)->where('server', '=', $is_mu)->where('type', '1')->get();
                } else {
                    $mu_nodes = Node::where('sort', 9)->where('type', '1')->get();
                }
            } elseif ($is_mu != 1) {
                $mu_nodes = Node::where('sort', 9)->where('server', '=', $is_mu)->where('node_class', '<=', $user->class)->where('type', '1')->where(
                    static function ($query) use ($user) {
                        $query->where('node_group', '=', $user->node_group)
                            ->orWhere('node_group', '=', 0);
                    }
                )->get();
            } else {
                $mu_nodes = Node::where('sort', 9)->where('node_class', '<=', $user->class)->where('type', '1')->where(
                    static function ($query) use ($user) {
                        $query->where('node_group', '=', $user->node_group)
                            ->orWhere('node_group', '=', 0);
                    }
                )->get();
            }
        }
        $relay_rules = Relay::where('user_id', $user->id)->orwhere('user_id', 0)->orderBy('id', 'asc')->get();
        if (!Tools::is_protocol_relay($user)) {
            $relay_rules = array();
        }
        foreach ($nodes as $node) {
            if ($node->mu_only != 1 && $is_mu == 0) {
                if ($node->sort == 10) {
                    $relay_rule_id = 0;
                    $relay_rule = Tools::pick_out_relay_rule($node->id, $user->port, $relay_rules);
                    if (($relay_rule != null) && $relay_rule->dist_node() != null) {
                        $relay_rule_id = $relay_rule->id;
                    }
                    $item = self::getItem($user, $node, 0, $relay_rule_id, $is_ss);
                    if ($item != null) {
                        $return_array[] = $item;
                    }
                } else {
                    $item = self::getItem($user, $node, 0, 0, $is_ss);
                    if ($item != null) {
                        $return_array[] = $item;
                    }
                }
            }
            if ($node->custom_rss == 1 && $node->mu_only != -1 && $is_mu != 0) {
                foreach ($mu_nodes as $mu_node) {
                    if ($node->sort == 10) {
                        $relay_rule_id = 0;
                        $relay_rule = Tools::pick_out_relay_rule($node->id, $mu_node->server, $relay_rules);
                        if (($relay_rule != null) && $relay_rule->dist_node() != null) {
                            $relay_rule_id = $relay_rule->id;
                        }
                        $item = self::getItem($user, $node, $mu_node->server, $relay_rule_id, $is_ss);
                        if ($item != null) {
                            $return_array[] = $item;
                        }
                    } else {
                        $item = self::getItem($user, $node, $mu_node->server, 0, $is_ss);
                        if ($item != null) {
                            $return_array[] = $item;
                        }
                    }
                }
            }
        }

        return $return_array;
    }


    /**
     * 获取全部节点
     * 
     *  <code>
     *  $Rule = [
     *      'type'    => 'ss | ssr | vmess',
     *      'emoji'   => false,
     *      'is_mu'   => 1,
     *      'content' => [
     *          'noclass' => [0, 1, 2],
     *          'class'   => [0, 1, 2],
     *          'regex'   => '.*香港.*HKBN.*',
     *      ]
     *  ]
     *  </code>
     *
     * @param User  $user 用户
     * @param array $Rule 节点筛选规则
     *
     * @return array
     */
    public static function getNew_AllItems($user, $Rule): array
    {
        if (isset($Rule['is_mu'])) {
            $is_mu = $Rule['is_mu'];
        } else {
            $is_mu = ($_ENV['mergeSub'] === true ? 1 : 0);
        }
        $is_ss = 0;
        $emoji = (isset($Rule['emoji']) ? $Rule['emoji'] : false);
        switch ($Rule['type']) {
            case 'ss':
                $sort = [0, 10, 13];
                $is_ss = 1;
                break;
            case 'ssr':
                $sort = [0, 10];
                break;
            case 'vmess':
                $sort = [11, 12];
                break;
            default:
                $Rule['type'] = 'all';
                $sort = [0, 10, 11, 12, 13];
                break;
        }
        if ($user->is_admin) {
            $nodes = Node::whereIn('sort', $sort)->where('type', '1')->orderBy('name')->get();
        } else {
            $node_query = Node::query();
            $node_query->whereIn('sort', $sort)->where('type', '1')->where(
                static function ($query) use ($user) {
                    $query->where('node_group', '=', $user->node_group)
                        ->orWhere('node_group', '=', 0);
                }
            );
            $class = [];
            if (isset($Rule['content']['class']) && count($Rule['content']['class']) > 0) {
                foreach ($Rule['content']['class'] as $x) {
                    if ($x <= $user->class && $x >= 0 && !in_array($x, $class)) {
                        $class[] = $x;
                    }
                }
            }
            if (count($class) > 0) {
                $node_query->whereIn('node_class', $class);
            } else {
                $node_query->where('node_class', '<=', $user->class);
            }
            $nodes = $node_query->orderBy('name')->get();
        }
        $return_array = array();
        if ($is_mu != 0 && $Rule['type'] != 'vmess') {
            $mu_node_query = Node::query();
            $mu_node_query->where('sort', 9)->where('type', '1');
            if ($user->is_admin) {
                if ($is_mu != 1) {
                    $mu_node_query->where('server', $is_mu);
                }
            } elseif ($is_mu != 1) {
                $mu_node_query->where('server', $is_mu)
                    ->where('node_class', '<=', $user->class)
                    ->where(
                        static function ($query) use ($user) {
                            $query->where('node_group', '=', $user->node_group)
                                ->orWhere('node_group', '=', 0);
                        }
                    );
            } else {
                $mu_node_query->where('node_class', '<=', $user->class)
                    ->where(
                        static function ($query) use ($user) {
                            $query->where('node_group', '=', $user->node_group)
                                ->orWhere('node_group', '=', 0);
                        }
                    );
            }
            $mu_nodes = $mu_node_query->get();
        }
        if (!Tools::is_protocol_relay($user)) {
            $relay_rules = array();
        } else {
            $relay_rules = Relay::where('user_id', $user->id)->orwhere('user_id', 0)->orderBy('id', 'asc')->get();
        }
        $foreachss = [];
        if ($Rule['type'] == 'all') {
            $foreachss = [0, 1];
        } else {
            $foreachss[] = $is_ss;
        }
        foreach ($foreachss as $x) {
            // all is_ss *2
            foreach ($nodes as $node) {
                if (in_array($node->sort, [13]) && (($Rule['type'] == 'all' && $x == 0) || ($Rule['type'] != 'all'))) {
                    // Rico SS (V2RayPlugin && obfs)
                    $item = self::getV2RayPluginItem($user, $node, $emoji);
                    if ($item != null) {
                        $find = (isset($Rule['content']['regex']) && $Rule['content']['regex'] != '' ? ConfController::getMatchProxy($item, ['content' => ['regex' => $Rule['content']['regex']]]) : true);
                        if ($find) {
                            $return_array[] = $item;
                        }
                    }
                    continue;
                }
                if (in_array($node->sort, [11, 12]) && (($Rule['type'] == 'all' && $x == 0) || ($Rule['type'] != 'all'))) {
                    // V2Ray
                    $item = self::getV2Url($user, $node, true, $emoji);
                    if ($item != null) {
                        $find = (isset($Rule['content']['regex']) && $Rule['content']['regex'] != '' ? ConfController::getMatchProxy($item, ['content' => ['regex' => $Rule['content']['regex']]]) : true);
                        if ($find) {
                            $return_array[] = $item;
                        }
                    }
                    continue;
                }
                if (in_array($node->sort, [0, 10]) && $node->mu_only != 1 && ($is_mu == 0 || ($is_mu != 0 && $_ENV['mergeSub'] === true))) {
                    // 节点非只启用单端口 && 只获取普通端口
                    if ($node->sort == 10) {
                        // SS 中转
                        $relay_rule_id = 0;
                        $relay_rule = Tools::pick_out_relay_rule($node->id, $user->port, $relay_rules);
                        if ($relay_rule != null && $relay_rule->dist_node() != null) {
                            $relay_rule_id = $relay_rule->id;
                        }
                        $item = self::getItem($user, $node, 0, $relay_rule_id, $x, $emoji);
                        if ($item != null) {
                            $find = (isset($Rule['content']['regex']) && $Rule['content']['regex'] != '' ? ConfController::getMatchProxy($item, ['content' => ['regex' => $Rule['content']['regex']]]) : true);
                            if ($find) {
                                $return_array[] = $item;
                            }
                        }
                    } else {
                        // SS 非中转
                        $item = self::getItem($user, $node, 0, 0, $x, $emoji);
                        if ($item != null) {
                            $find = (isset($Rule['content']['regex']) && $Rule['content']['regex'] != '' ? ConfController::getMatchProxy($item, ['content' => ['regex' => $Rule['content']['regex']]]) : true);
                            if ($find) {
                                $return_array[] = $item;
                            }
                        }
                    }
                }
                if (in_array($node->sort, [0, 10]) && $node->custom_rss == 1 && $node->mu_only != -1 && $is_mu != 0) {
                    // 非只启用普通端口 && 获取单端口
                    foreach ($mu_nodes as $mu_node) {
                        if ($node->sort == 10) {
                            // SS 中转
                            $relay_rule_id = 0;
                            $relay_rule = Tools::pick_out_relay_rule($node->id, $mu_node->server, $relay_rules);
                            if ($relay_rule != null && $relay_rule->dist_node() != null) {
                                $relay_rule_id = $relay_rule->id;
                            }
                            $item = self::getItem($user, $node, $mu_node->server, $relay_rule_id, $x, $emoji);
                            if ($item != null) {
                                $find = (isset($Rule['content']['regex']) && $Rule['content']['regex'] != '' ? ConfController::getMatchProxy($item, ['content' => ['regex' => $Rule['content']['regex']]]) : true);
                                if ($find) {
                                    $return_array[] = $item;
                                }
                            }
                        } else {
                            // SS 非中转
                            $item = self::getItem($user, $node, $mu_node->server, 0, $x, $emoji);
                            if ($item != null) {
                                $find = (isset($Rule['content']['regex']) && $Rule['content']['regex'] != '' ? ConfController::getMatchProxy($item, ['content' => ['regex' => $Rule['content']['regex']]]) : true);
                                if ($find) {
                                    $return_array[] = $item;
                                }
                            }
                        }
                    }
                }
            }
        }
        if (!isset($Rule['content']['class']) && isset($Rule['content']['noclass']) && count($Rule['content']['noclass']) > 0) {
            // 如果设置不需要的等级的节点
            $tmp = [];
            foreach ($return_array as $outnode) {
                if (!in_array($outnode['class'], $Rule['content']['noclass'])) {
                    // 放行节点等级不存在数组内的
                    $tmp[] = $outnode;
                }
            }
            $return_array = $tmp;
        }
        if ($Rule['type'] != 'all') {
            // 如果获取节点的类型不是 all
            $tmp = [];
            foreach ($return_array as $outnode) {
                if ($outnode['type'] == $Rule['type']) {
                    // 放行类型相同
                    $tmp[] = $outnode;
                }
            }
            $return_array = $tmp;
        }
        return $return_array;
    }

    public static function getAllUrl($user, $is_mu, $is_ss = 0)
    {
        $return_url = '';
        if (strtotime($user->expire_in) < time()) {
            return $return_url;
        }
        $items = self::getAllItems($user, $is_mu, $is_ss);
        foreach ($items as $item) {
            $return_url .= self::getItemUrl($item, $is_ss) . PHP_EOL;
        }
        $is_mu = $is_mu == 0 ? 1 : 0;
        $items = self::getAllItems($user, $is_mu, $is_ss);
        foreach ($items as $item) {
            $return_url .= self::getItemUrl($item, $is_ss) . PHP_EOL;
        }

        return $return_url;
    }

    /**
     * 获取全部节点 Url
     * 
     *  <code>
     *  $Rule = [
     *      'type'    => 'ss | ssr | vmess',
     *      'emoji'   => false,
     *      'is_mu'   => 1,
     *      'content' => [
     *          'noclass' => [0, 1, 2],
     *          'class'   => [0, 1, 2],
     *          'regex'   => '.*香港.*HKBN.*',
     *      ]
     *  ]
     *  </code>
     *
     * @param User  $user 用户
     * @param array $Rule 节点筛选规则
     *
     * @return string
     */
    public static function get_NewAllUrl($user, $Rule)
    {
        $return_url = '';
        if (strtotime($user->expire_in) < time()) {
            return $return_url;
        }
        $items = URL::getNew_AllItems($user, $Rule);
        foreach ($items as $item) {
            if ($item['type'] == 'vmess') {
                $out = LinkController::getListItem($item, 'v2rayn');
            } else {
                $out = LinkController::getListItem($item, $Rule['type']);
            }
            if ($out !== null) {
                $return_url .= $out . PHP_EOL;
            }
        }
        return $return_url;
    }

    public static function getItemUrl($item, $is_ss)
    {
        return AppURI::getItemUrl($item, $is_ss);
    }

    /**
     * 获取 V2RayPlugin 全部节点
     *
     * @param User $user 用户
     * @param bool $emoji
     *
     * @return array
     */
    public static function getAllV2RayPluginItems($user, $emoji = false)
    {
        $return_array = array();
        if ($user->is_admin) {
            $nodes = Node::where('sort', 13)
                ->where('type', '1')
                ->orderBy('name')
                ->get();
        } else {
            $nodes = Node::where('sort', 13)
                ->where(
                    static function ($query) use ($user) {
                        $query->where('node_group', '=', $user->node_group)
                            ->orWhere('node_group', '=', 0);
                    }
                )
                ->where('type', '1')
                ->where('node_class', '<=', $user->class)
                ->orderBy('name')
                ->get();
        }
        foreach ($nodes as $node) {
            $item = self::getV2RayPluginItem($user, $node, $emoji);
            if ($item != null) {
                $return_array[] = $item;
            }
        }

        return $return_array;
    }

    /**
     * 获取 V2RayPlugin | obfs 节点
     *
     * @param User $user 用户
     * @param Node $node 节点
     * @param bool $emoji
     *
     * @return array|null
     */
    public static function getV2RayPluginItem($user, $node, $emoji = false)
    {
        $return_array = Tools::ssv2Array($node->server);
        // 非 AEAD 加密无法使用
        if ($return_array['net'] != 'obfs' && !in_array($user->method, Config::getSupportParam('ss_aead_method'))) {
            return null;
        }
        $return_array['remark'] = ($emoji == true
            ? Tools::addEmoji($node->name)
            : $node->name);
        $return_array['address'] = $return_array['add'];
        $return_array['method'] = $user->method;
        $return_array['passwd'] = $user->passwd;
        $return_array['protocol'] = 'origin';
        $return_array['protocol_param'] = '';
        if ($return_array['net'] == 'obfs') {
            $return_array['obfs_param'] = $user->getMuMd5();
        } else {
            $return_array['obfs'] = 'v2ray';
            if ($return_array['tls'] == 'tls' && $return_array['net'] == 'ws') {
                $return_array['obfs_param'] = ('mode=ws;security=tls;path=' . $return_array['path'] .
                    ';host=' . $return_array['host']);
            } else {
                $return_array['obfs_param'] = ('mode=ws;security=none;path=' . $return_array['path'] .
                    ';host=' . $return_array['host']);
            }
            $return_array['path'] = ($return_array['path'] . '?redirect=' . $user->getMuMd5());
        }
        $return_array['class'] = $node->node_class;
        $return_array['group'] = $_ENV['appName'];
        $return_array['type'] = 'ss';
        $return_array['ratio'] = $node->traffic_rate;

        return $return_array;
    }

    /**
     * 获取 V2Ray 节点
     *
     * @param User $user
     * @param Node $node
     * @param bool $arrout
     * @param bool $emoji
     *
     * @return array|string
     */
    public static function getV2Url($user, $node, $arrout = false, $emoji = false)
    {
        $item = Tools::v2Array($node->server);
        $item['v'] = '2';
        $item['type'] = 'vmess';
        $item['ps'] = ($emoji == true
            ? Tools::addEmoji($node->name)
            : $node->name);
        $item['remark'] = $item['ps'];
        $item['id'] = $user->getUuid();
        $item['class'] = $node->node_class;
        if (!$arrout) {
            return 'vmess://' . base64_encode(
                json_encode($item, 320)
            );
        }

        return $item;
    }

    /**
     * 获取全部 V2Ray 节点
     *
     * @param User $user
     * @param bool $arrout
     * @param bool $emoji
     *
     * @return array|string
     */
    public static function getAllVMessUrl($user, $arrout = false, $emoji = false)
    {
        if ($user->is_admin) {
            $nodes = Node::where(
                static function ($query) {
                    $query->where('sort', 11)
                        ->orwhere('sort', 12);
                }
            )
                ->where('type', '1')
                ->orderBy('name')
                ->get();
        } else {
            $nodes = Node::where(
                static function ($query) {
                    $query->where('sort', 11)
                        ->orwhere('sort', 12);
                }
            )->where(
                static function ($query) use ($user) {
                    $query->where('node_group', '=', $user->node_group)
                        ->orWhere('node_group', '=', 0);
                }
            )
                ->where('type', '1')
                ->where('node_class', '<=', $user->class)
                ->orderBy('name')
                ->get();
        }
        # 增加中转配置，后台目前配置user=0的话是自由门直接中转
        $tmp_nodes = array();
        foreach ($nodes as $node) {
            $tmp_nodes[] = $node;
            if ($node->sort == 12) {
                $relay_rule = Relay::where('source_node_id', $node->id)->where(
                    static function ($query) {
                        $query->Where('user_id', '=', 0);
                    }
                )->orderBy('priority', 'DESC')->orderBy('id')->first();
                if ($relay_rule != null) {
                    //是中转起源节点
                    $tmp_node = $relay_rule->dist_node();
                    $server = explode(';', $tmp_node->server);
                    $source_server = Tools::v2Array($node->server);
                    if (count($server) < 6) {
                        $tmp_node->server .= str_repeat(';', 6 - count($server));
                    }
                    $tmp_node->server .= 'relayserver=' . $source_server['add'] . '|' . 'outside_port=' . $source_server['port'];
                    $tmp_node->name = $node->name . '=>' . $tmp_node->name;
                    $tmp_nodes[] = $tmp_node;
                }
            }
        }
        $nodes = $tmp_nodes;
        if (!$arrout) {
            $result = '';
            foreach ($nodes as $node) {
                $result .= (self::getV2Url($user, $node, $arrout, $emoji) . PHP_EOL);
            }
        } else {
            $result = [];
            foreach ($nodes as $node) {
                $result[] = self::getV2Url($user, $node, $arrout, $emoji);
            }
        }
        return $result;
    }

    // public static function getAllSSDUrl($user)
    // {
    //     if (!self::SSCanConnect($user)) {
    //         return null;
    //     }
    //     $array_all = array();
    //     $array_all['airport'] = $_ENV['appName'];
    //     $array_all['port'] = $user->port;
    //     $array_all['encryption'] = $user->method;
    //     $array_all['password'] = $user->passwd;
    //     $array_all['traffic_used'] = Tools::flowToGB($user->u + $user->d);
    //     $array_all['traffic_total'] = Tools::flowToGB($user->transfer_enable);
    //     $array_all['expiry'] = $user->class_expire;
    //     $array_all['url'] = $_ENV['subUrl'] . LinkController::GenerateSSRSubCode($user->id, 0) . '?ssd=1';
    //     $plugin_options = '';
    //     if (strpos($user->obfs, 'http') != false) {
    //         $plugin_options = 'obfs=http';
    //     }
    //     if (strpos($user->obfs, 'tls') != false) {
    //         $plugin_options = 'obfs=tls';
    //     }
    //     if ($plugin_options != '') {
    //         $array_all['plugin'] = 'simple-obfs';
    //         $array_all['plugin_options'] = $plugin_options;
    //         if ($user->obfs_param != '') {
    //             $array_all['plugin_options'] .= ';obfs-host=' . $user->obfs_param;
    //         }
    //     }

    //     $nodes_muport = Node::where('type', 1)
    //         ->where('sort', '=', 9)
    //         ->orderBy('name')
    //         ->get();
    //     $array_server = array();
    //     $nodes = Node::where('type', 1)
    //         ->where('node_class', '<=', $user->class)
    //         ->where(
    //             static function ($func) {
    //                 $func->where('sort', '=', 0)
    //                     ->orwhere('sort', '=', 10)
    //                     ->orwhere('sort', '=', 13);
    //             }
    //         )
    //         ->where(
    //             static function ($func) use ($user) {
    //                 $func->where('node_group', '=', $user->node_group)
    //                     ->orwhere('node_group', '=', 0);
    //             }
    //         )
    //         ->orderBy('name')
    //         ->get();
    //     $server_index = 1;
    //     foreach ($nodes as $node) {
    //         $server = array();
    //         if ($node->sort == 13) {
    //             if (self::CanMethodConnect($user->method) != 2) {
    //                 continue;
    //             }
    //             $server = Tools::ssv2Array($node->server);
    //             $server['server'] = $server['add'];
    //             $server['id'] = $server_index;
    //             $server['remarks'] = $node->name . ' - 单多' . $server['port'] . '端口';
    //             $server['encryption'] = $user->method;
    //             $server['password'] = $user->passwd;
    //             $server['path'] = '';
    //             $plugin_options = '';
    //             if ($server['net'] == 'obfs') {
    //                 $array_all['plugin'] = 'simple-obfs'; //目前只支持这个
    //                 if (strpos($server['obfs'], 'http') != false) {
    //                     $plugin_options .= 'obfs=http';
    //                 }
    //                 if (strpos($server['obfs'], 'tls') != false) {
    //                     $plugin_options .= 'obfs=tls';
    //                 }
    //                 $plugin_options .= ';obfs-host=' . $user->getMuMd5();
    //             } else {
    //                 $server['plugin'] = 'v2ray';
    //                 $server['path'] = ($server['path'] . '?redirect=' . $user->getMuMd5());
    //                 if ($server['tls'] == 'tls' && $server['net'] == 'ws') {
    //                     $plugin_options .= ('mode=ws;security=tls;path=' . $server['path'] .
    //                         ';host=' . $server['host']);
    //                 } else {
    //                     $plugin_options .= ('mode=ws;security=none;path=' . $server['path'] .
    //                         ';host=' . $server['host']);
    //                 }
    //             }
    //             $server['plugin_options'] = $plugin_options;
    //             $array_server[] = $server;
    //             $server_index++;
    //             continue;
    //         } else {
    //             $server['server'] = $node->getServer();
    //         }
    //         $server['id'] = $server_index;
    //         //判断是否是中转起源节点
    //         $relay_rule = Relay::where('source_node_id', $node->id)->where(
    //             static function ($query) use ($user) {
    //                 $query->Where('user_id', '=', $user->id)
    //                     ->orWhere('user_id', '=', 0);
    //             }
    //         )->orderBy('priority', 'DESC')->orderBy('id')->first();
    //         if ($relay_rule != null) {
    //             //是中转起源节点
    //             $server['remarks'] = $node->name . ' => ' . $relay_rule->dist_node()->name;
    //             $server['ratio'] = $node->traffic_rate + $relay_rule->dist_node()->traffic_rate;
    //             $array_server[] = $server;
    //             $server_index++;
    //             continue;
    //         }

    //         //不是中转起源节点

    //         $server['ratio'] = $node->traffic_rate;
    //         //包含普通
    //         if (($node->mu_only == 0 || $node->mu_only == -1) && $node->sort != 13) {
    //             $server['remarks'] = $node->name;
    //             $array_server[] = $server;
    //             $server_index++;
    //         }
    //         //包含单多
    //         if (($node->mu_only == 0 || $node->mu_only == 1) && $node->sort != 13) {
    //             $nodes_muport = Node::where('type', '1')->where('sort', '=', 9)
    //                 ->where(static function ($query) use ($user) {
    //                     $query->Where('node_group', '=', $user->group)
    //                         ->orWhere('node_group', '=', 0);
    //                 })
    //                 ->where('node_class', '<=', $user->class)
    //                 ->orderBy('server')->get();
    //             foreach ($nodes_muport as $node_muport) {
    //                 $muport_user = User::where('port', '=', $node_muport->server)->first();
    //                 if (!self::SSCanConnect($muport_user)) {
    //                     continue;
    //                 }
    //                 $server['id'] = $server_index;
    //                 $server['remarks'] = $node->name . ' - 单多' . $node_muport->server . '端口';
    //                 $server['port'] = $node_muport->server;
    //                 // 端口偏移
    //                 if (strpos($node->server, ';') !== false) {
    //                     $node_tmp = Tools::OutPort($node->server, $node->name, $node_muport->server);
    //                     $server['port'] = $node_tmp['port'];
    //                     $server['remarks'] = $node->name . ' - 单多' . $node_tmp['port'] . '端口';
    //                 }
    //                 $server['encryption'] = $muport_user->method;
    //                 $server['password'] = $muport_user->passwd;
    //                 $server['plugin'] = 'simple-obfs'; //目前只支持这个
    //                 $plugin_options = '';
    //                 if (strpos($muport_user->obfs, 'http') != false) {
    //                     $plugin_options = 'obfs=http';
    //                 }
    //                 if (strpos($muport_user->obfs, 'tls') != false) {
    //                     $plugin_options = 'obfs=tls';
    //                 }
    //                 $server['plugin_options'] = $plugin_options . ';obfs-host=' . $user->getMuMd5();
    //                 $array_server[] = $server;
    //                 $server_index++;
    //             }
    //         }
    //     }

    //     $array_all['servers'] = $array_server;
    //     $json_all = json_encode($array_all);

    //     return 'ssd://' . Tools::base64_url_encode($json_all);
    // }

    public static function getJsonObfs($item)
    {
        $ss_obfs_list = Config::getSupportParam('ss_obfs');
        $plugin = '';
        if (in_array($item['obfs'], $ss_obfs_list)) {
            if (strpos($item['obfs'], 'http') !== false) {
                $plugin .= 'obfs-local --obfs http';
            } else {
                $plugin .= 'obfs-local --obfs tls';
            }
            if ($item['obfs_param'] != '') {
                $plugin .= '--obfs-host ' . $item['obfs_param'];
            }
        }
        return $plugin;
    }

    public static function getSurgeObfs($item)
    {
        $ss_obfs_list = Config::getSupportParam('ss_obfs');
        $plugin = '';
        if (in_array($item['obfs'], $ss_obfs_list)) {
            if (strpos($item['obfs'], 'http') !== false) {
                $plugin .= ', obfs=http';
            } else {
                $plugin .= ', obfs=tls';
            }
            if ($item['obfs_param'] != '') {
                $plugin .= ', obfs-host=' . $item['obfs_param'];
            } else {
                $plugin .= ', obfs-host=wns.windows.com';
            }
        }
        return $plugin;
    }

    /*
    * Conn info
    * address
    * port
    * passwd
    * method
    * remark
    * protocol
    * protocol_param
    * obfs
    * obfs_param
    */
    public static function getItem($user, $node, $mu_port = 0, $relay_rule_id = 0, $is_ss = 0, $emoji = false)
    {
        $relay_rule = Relay::where('id', $relay_rule_id)->where(
            static function ($query) use ($user) {
                $query->Where('user_id', '=', $user->id)
                    ->orWhere('user_id', '=', 0);
            }
        )->orderBy('priority', 'DESC')->orderBy('id')->first();
        $node_name = $node->name;
        /***节点描述后加#偏移值***/
        $temp = explode("#", $node->info);
        $offset = 0;
        if ($temp[1]!=null){
            if (is_numeric($temp[1])) {
                $offset = $temp[1];
            }
        }
        /************/
        if ($relay_rule != null) {
            $node_name .= ' - ' . $relay_rule->dist_node()->name;
        }
        if ($mu_port != 0) {
            $mu_user = User::where('port', '=', $mu_port)->where('is_multi_user', '<>', 0)->first();
            if ($mu_user == null) {
                return;
            }
            $mu_user->obfs_param = $user->getMuMd5();
            $mu_user->protocol_param = $user->id . ':' . $user->passwd;
            $user = $mu_user;
            $node_name .= ($_ENV['disable_sub_mu_port'] ? '' : ' - ' . $mu_port . ' 单端口');
        }
        if ($is_ss) {
            if (!self::SSCanConnect($user)) {
                return;
            }
            $user = self::getSSConnectInfo($user);
            $return_array['type'] = 'ss';
        } else {
            if (!self::SSRCanConnect($user)) {
                return;
            }
            $user = self::getSSRConnectInfo($user);
<<<<<<< HEAD
            $return_array['type'] = 'ssr';
        }
        $return_array['address'] = $node->getServer();
        $return_array['port'] = $user->port;
        $return_array['protocol'] = $user->protocol;
        $return_array['protocol_param'] = $user->protocol_param;
        $return_array['obfs'] = $user->obfs;
        $return_array['obfs_param'] = $user->obfs_param;
        if ($mu_port != 0 && strpos($node->server, ';') !== false) {
            $node_tmp = Tools::OutPort($node->server, $node->name, $mu_port);
            $return_array['port'] = $node_tmp['port'];
            $node_name = $node_tmp['name'];
=======
        }
        if ($node->sort == 13) {
            $server = Tools::ssv2Array($node->server);
            $return_array['address'] = $server['add'];
            $return_array['port'] = $server['port'];
            $return_array['protocol'] = 'origin';
            $return_array['protocol_param'] = '';
            $return_array['path'] = $server['path'];
            $return_array['obfs'] = 'v2ray';
            if ($server['tls'] == 'tls' && $server['net'] == 'ws') {
                $return_array['obfs_param'] = 'mode=ws;security=tls;path=' . $server['path'] . ';host=' . $user->getMuMd5();
            } else {
                $return_array['obfs_param'] = 'mode=ws;security=none;path=' . $server['path'] . ';host=' . $user->getMuMd5();
            }
        } else {
            $return_array['address'] = $node->server;
            // $return_array['port'] = $user->port;
            $return_array['port'] = $user->port+$offset;
            $return_array['protocol'] = $user->protocol;
            $return_array['protocol_param'] = $user->protocol_param;
            $return_array['obfs'] = $user->obfs;
            $return_array['obfs_param'] = $user->obfs_param;
>>>>>>> 77b22c5c
        }
        $return_array['passwd'] = $user->passwd;
        $return_array['method'] = $user->method;
        $return_array['remark'] = ($emoji == true
            ? Tools::addEmoji($node_name)
            : $node_name);
        $return_array['class'] = $node->node_class;
        $return_array['group'] = $_ENV['appName'];
        $return_array['ratio'] = ($relay_rule != null
            ? $node->traffic_rate + $relay_rule->dist_node()->traffic_rate
            : $node->traffic_rate);

        return $return_array;
    }

    public static function cloneUser($user)
    {
        return clone $user;
    }
}<|MERGE_RESOLUTION|>--- conflicted
+++ resolved
@@ -973,7 +973,6 @@
                 return;
             }
             $user = self::getSSRConnectInfo($user);
-<<<<<<< HEAD
             $return_array['type'] = 'ssr';
         }
         $return_array['address'] = $node->getServer();
@@ -986,30 +985,6 @@
             $node_tmp = Tools::OutPort($node->server, $node->name, $mu_port);
             $return_array['port'] = $node_tmp['port'];
             $node_name = $node_tmp['name'];
-=======
-        }
-        if ($node->sort == 13) {
-            $server = Tools::ssv2Array($node->server);
-            $return_array['address'] = $server['add'];
-            $return_array['port'] = $server['port'];
-            $return_array['protocol'] = 'origin';
-            $return_array['protocol_param'] = '';
-            $return_array['path'] = $server['path'];
-            $return_array['obfs'] = 'v2ray';
-            if ($server['tls'] == 'tls' && $server['net'] == 'ws') {
-                $return_array['obfs_param'] = 'mode=ws;security=tls;path=' . $server['path'] . ';host=' . $user->getMuMd5();
-            } else {
-                $return_array['obfs_param'] = 'mode=ws;security=none;path=' . $server['path'] . ';host=' . $user->getMuMd5();
-            }
-        } else {
-            $return_array['address'] = $node->server;
-            // $return_array['port'] = $user->port;
-            $return_array['port'] = $user->port+$offset;
-            $return_array['protocol'] = $user->protocol;
-            $return_array['protocol_param'] = $user->protocol_param;
-            $return_array['obfs'] = $user->obfs;
-            $return_array['obfs_param'] = $user->obfs_param;
->>>>>>> 77b22c5c
         }
         $return_array['passwd'] = $user->passwd;
         $return_array['method'] = $user->method;
