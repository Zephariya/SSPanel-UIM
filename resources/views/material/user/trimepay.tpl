--- conflicted
+++ resolved
@@ -1,6 +1,4 @@
-
-
-    <div class="card-inner">
+   <div class="card-inner">
             <p class="card-heading">输入充值金额后，点击下方的图标进行充值</p>
             <div class="form-group form-group-label">
                 <label class="floating-label" for="amount">金额</label>
@@ -11,13 +9,6 @@
             <button class="btn btn-flat waves-attach" id="btnSubmit" name="type" onclick="pay('Alipay')"><img src="/images/alipay.jpg" width="50px" height="50px" /></button>
             <button class="btn btn-flat waves-attach" id="btnSubmit" name="type" onclick="pay('WEPAY_JSAPI')"><img src="/images/weixin.jpg" width="50px" height="50px" /></button>
         </div>
-<<<<<<< HEAD
-    </div>
-
-=======
-            
-      
->>>>>>> 4de3d429
 <script>
     var pid = 0;
 
