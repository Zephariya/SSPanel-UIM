--- conflicted
+++ resolved
@@ -227,16 +227,9 @@
 														<p><span class="icon icon-lg text-white">filter_2</span> 任务栏右下角右键纸飞机图标->服务器订阅->SSR服务器订阅设置，将订阅链接设置为下面的地址，确定之后再更新SSR服务器订阅（绕过代理）</p>
 														<p> <span class="icon icon-lg text-white">filter_3</span> 然后选择一个合适的服务器，代理规则选“绕过局域网和大陆”，然后即可上网</p>
 														<p><span class="icon icon-lg text-white">filter_4</span> 备用导入节点方法：{if $mergeSub!='true'}点击复制{/if}<a class="copy-text btn-dl" data-clipboard-text="{$ssr_url_all}"><i class="material-icons icon-sm">how_to_vote</i>{if $mergeSub!='true'}普通端口{else}点击复制{/if}链接</a>{if $mergeSub!='true'}或者<a class="copy-text btn-dl" data-clipboard-text="{$ssr_url_all_mu}"><i class="material-icons icon-sm">how_to_vote</i>单端口多用户链接</a>{/if}，然后右键小飞机->从剪贴板复制地址</p>
-
-<<<<<<< HEAD
 														<div><span class="icon icon-lg text-white">flash_auto</span> {if $mergeSub!='true'}普通节点{/if}订阅地址：</div>
 														<div class="float-clear"><input type="text" class="input form-control form-control-monospace cust-link col-xx-12 col-sm-8 col-lg-7" name="input1" readonly value="{$subUrl}{$ssr_sub_token}{if $mergeSub!='true'}?mu=0{/if}" readonly="true"><button class="copy-text btn btn-subscription col-xx-12 col-sm-3 col-lg-2" type="button" data-clipboard-text="{$subUrl}{$ssr_sub_token}{if $mergeSub!='true'}?mu=0{/if}">点击复制</button><br></div>
 														{if $mergeSub!='true'}
-=======
-														<div><span class="icon icon-lg text-white">flash_auto</span> {if !$mergeSub}普通节点{/if}订阅地址：</div>
-														<div class="float-clear"><input type="text" class="input form-control form-control-monospace cust-link col-xx-12 col-sm-8 col-lg-7" name="input1" readonly value="{$subUrl}{$ssr_sub_token}{if !$mergeSub}?mu=0{/if}" readonly="true"><button class="copy-text btn btn-subscription col-xx-12 col-sm-3 col-lg-2" type="button" data-clipboard-text="{$subUrl}{$ssr_sub_token}{if !$mergeSub}?mu=0{/if}">点击复制</button><br></div>
-														{if !$mergeSub}
->>>>>>> 6e7a04f3
 														<div><span class="icon icon-lg text-white">flash_auto</span> 单端口节点订阅地址：</div>
 														<div class="float-clear"><input type="text" class="input form-control form-control-monospace cust-link col-xx-12 col-sm-8 col-lg-7" name="input1" readonly value="{$subUrl}{$ssr_sub_token}?mu=1" readonly="true"><button class="copy-text btn btn-subscription col-xx-12 col-sm-3 col-lg-2" type="button" data-clipboard-text="{$subUrl}{$ssr_sub_token}?mu=1">点击复制</button><br></div>
 														{/if}
