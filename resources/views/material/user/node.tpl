﻿{include file='user/main.tpl'}

<script src="//cdn.jsdelivr.net/gh/YihanH/canvasjs.js@v2.2/canvasjs.min.js"></script>
<script src="https://cdn.jsdelivr.net/npm/jquery@3.3.1"></script>
<script type="application/x-javascript"> addEventListener("load", function() { setTimeout(hideURLbar, 0); }, false); function hideURLbar(){ window.scrollTo(0,1); } </script>

<div class="tiphidden"></div>

<main class="content">
	<div class="content-header ui-content-header">
		<div class="container">
			<h1 class="content-heading">节点列表</h1>
		</div>
	</div>

	<div class="container">
		<section class="content-inner margin-top-no">
			<div class="ui-card-wrap">
				<div class="row">
					<div class="col-lg-12 col-sm-12 nodelist">
							
							<div class="ui-switch node-switch">
								<div class="card">
									<div class="card-main">
										<div class="card-inner ui-switch">
											<div class="switch-btn" id="switch-cards"><a href="#" onclick="return false"><i class="mdui-icon material-icons">apps</i></a></div>
											<div class="switch-btn" id="switch-table"><a href="#" onclick="return false"><i class="mdui-icon material-icons">dehaze</i></a></div>
										</div>
									</div>
								</div>
							</div>
						
                    <div class="card-row {if $config['enable_node_uiswitch'] == 1}{else}node-fade{/if}">
                        {$class=-1}
						{foreach $nodes as $node}
						{if $node['class']!=$class}
						    {$class=$node['class']}
							<div class="nodetitle">
								<div>
								    <span>{if $class == 0}普通{else}VIP {$node['class']} {/if}用户节点</span>	
								</div>
							</div>	
						{/if}
						<div class="node-card node-flex" cardindex="{$node@index}">
                            <div class="nodemain">
                                <div class="nodehead node-flex">
                                    {if $config['enable_flag']=='true'}<div class="flag"><img src="/images/prefix/{$node['flag']}" alt=""></div>{/if}
                                    <div class="nodename">{$node['name']}</div>
                                </div>
                                <div class="nodemiddle node-flex">
                                    <div class="onlinemember node-flex"><i class="material-icons">flight_takeoff</i><span>{if $node['online_user'] == -1}N/A{else}{$node['online_user']}{/if}</span></div>
                                    <div class="nodetype">{$node['info']}</div>
                                </div>
                                <div class="nodeinfo node-flex">
                                    <div class="nodetraffic node-flex"><i class="material-icons">equalizer</i><span>{if $node['traffic_limit']>0}{$node['traffic_used']}/{$node['traffic_limit']}{else}N/A{/if}</span></div>
                                    <div class="nodecheck node-flex">
                                        <i class="material-icons">network_check</i><span>x{$node['traffic_rate']}</span>
                                    </div>
                                    <div class="nodeband node-flex"><i class="material-icons">flash_on</i><span>{$node['bandwidth']}</span></div>
                                </div>
                            </div>
                            <div class="nodestatus">
                                <div class="{if $node['online']=="1"}nodeonline{elseif $node['online']=='0'}nodeunset{else}nodeoffline{/if}">
                                    <i class="material-icons">{if $node['online']=="1"}cloud_queue{elseif $node['online']=='0'}wifi_off{else}flash_off{/if}</i>
                                </div>
							</div>
							
						</div>
						<div class="node-tip" tipindex="{$node@index}">
								{if $node['class'] > $user->class}
									<p class="card-heading" align="center"><b> <i class="icon icon-lg">visibility_off</i>
										{$user->user_name}，您无查看当前等级VIP节点的权限，如需购买VIP请<a href="/user/shop">点击这里</a>。</b></p>
								{else}

									{$relay_rule = null}

                                    {if $node['sort'] == 10 && $node['sort'] != 11}
										{$relay_rule = $tools->pick_out_relay_rule($node['id'], $user->port, $relay_rules)}
									{/if}

									{if $node['mu_only'] != 1}
									<p class="card-heading">
											<a href="javascript:void(0);" onClick="urlChange('{$node['id']}',0,{if $relay_rule != null}{$relay_rule->id}{else}0{/if})">{$node['name']}
												{if $relay_rule != null} - {$relay_rule->dist_node()->name}{/if}</a>
											<span class="label label-brand-accent">←点击节点查看配置信息</span>
										</p>
									{/if}

									{if $node['sort'] == 0 || $node['sort'] == 10}
										{$point_node=$node}
									{/if}

									{if $node['sort'] == 11}
									{assign var=server_explode value=";"|explode:$node['server']}
									    <p class="card-heading">
											<a href="javascript:void(0);">{$node['name']}</a>
										</p>

										<p>地址：<span class="label label-brand-accent">
												{$server_explode[0]}
											</span></p>

										<p>端口：<span class="label label-brand-red">
												{$server_explode[1]}
											</span></p>

										<p>协议参数：<span class="label label-green">
												{$server_explode[0]}
											</span></p>

										<p>用户 UUID：<span class="label label-brand">
												{$user->getUuid()}
											</span></p>

										<p>流量比例：<span class="label label-red">
												{$node['traffic_rate']}
											</span></p>

										<p>AlterId：<span class="label label-green">
												{$server_explode[2]}
											</span></p>

										<p>VMess链接：
											<a class="copy-text" data-clipboard-text="{URL::getV2Url($user, $node)}">点击复制</a>
										</p>
									{/if}

									{if ($node['sort'] == 0 || $node['sort'] == 10) && $node['mu_only'] != -1}
										{foreach $nodes_muport as $single_muport}

										{if !($single_muport['server']->node_class <= $user->class && ($single_muport['server']->node_group == 0 || $single_muport['server']->node_group == $user->node_group))}
											{continue}
										{/if}

										{if !($single_muport['user']->class >= $node['class'] && ($node['group'] == 0 || $single_muport['user']->node_group == $node['group']))}
											{continue}
										{/if}

										{$relay_rule = null}

										{if $node['sort'] == 10 && $single_muport['user']['is_multi_user'] != 2}
											{$relay_rule = $tools->pick_out_relay_rule($node['id'], $single_muport['server']->server, $relay_rules)}
										{/if}
										<p class="card-heading">
												<a href="javascript:void(0);" onClick="urlChange('{$node['id']}',{$single_muport['server']->server},{if $relay_rule != null}{$relay_rule->id}{else}0{/if})">{$node['name']}
													{if $relay_rule != null} - {$relay_rule->dist_node()->name}{/if} - 单端口 Shadowsocks -
													{$single_muport['server']->server} 端口</a>
												<span class="label label-brand-accent">{$node['status']}</span>
											</p>
										{/foreach}
									{/if}
								{/if}
							</div>
						{$point_node=null}
						{/foreach}
					</div>

						<div class="card node-table {if $config['enable_node_uiswitch'] == 0}{else}node-fade{/if}">
							<div class="card-main">
								<div class="card-inner margin-bottom-no">
<<<<<<< HEAD
									<div class="tile-wrap"> 
									    {$class=-1}                                      									
=======
									<div class="tile-wrap">        
										{$class=-1}
>>>>>>> c6ff5e43
										{foreach $nodes as $node}
                                        
										{if $node['class']!=$class}
											{$class=$node['class']}
											
											<p class="card-heading">{if $class == 0}普通{else}VIP {$node['class']} {/if}用户节点</p>	
										{/if}

										<div class="tile tile-collapse">
											<div data-toggle="tile" data-target="#heading{$node['id']}">
												<div class="tile-side pull-left" data-ignore="tile">
													<div class="avatar avatar-sm">
														<span class="icon {if $node['online']=='1'}text-green
																			 {elseif $node['online']=='0'}text-orange
																			    {else}text-red
																				    {/if}">
															{if $node['online']=="1"}backup
																{elseif $node['online']=='0'}report
																	{else}warning
																	    {/if}
														</span>
													</div>
												</div>
												<div class="tile-inner">
													<div class="text-overflow node-textcolor">
														<span class="enable-flag">
															{if $config['enable_flag']=='true'}
															   <img src="/images/prefix/{$node['flag']}" height="22" width="40" />
															{/if}
															   {$node['name']}
														</span>
														| {if $user->class!=0}
														<span class="node-icon"><i class="icon icon-lg">flight_takeoff</i></span>
														  {else}
														  {/if} 
														  <strong><b><span class="node-alive">{if $node['online_user'] == -1}N/A{else}{$node['online_user']}{/if}</span></b></strong> 
											            | <span class="node-icon"><i class="icon icon-lg">cloud</i></span>
														<span class="node-load">负载：{if $node['latest_load'] == -1}N/A{else}{$node['latest_load']}%{/if}</span> 
														| <span class="node-icon"><i class="icon icon-lg">import_export</i></span>
														<span class="node-mothed">{$node['bandwidth']}</span> 
														| <span class="node-icon"><i class="icon icon-lg">equalizer</i></span>
														{if $node['traffic_limit']>0}
															<span class="node-band">{$node['traffic_used']}/{$node['traffic_limit']}</span>
														{else}
															N/A
														{/if}
														| <span class="node-icon"><i class="icon icon-lg">network_check</i></span>
														<span class="node-tr">{$node['traffic_rate']} 倍率</span> 
														| <span class="node-icon"><i class="icon icon-lg">notifications_none</i></span>
														<span class="node-status">{$node['status']}</span>
													</div>
												</div>
											</div>

										    <div class="collapsible-region collapse" id="heading{$node['id']}">
												<div class="tile-sub">
													<br>
                                                {if $node['class'] > $user->class}
													<div class="card">
														<div class="card-main">
															<div class="card-inner">
																<p class="card-heading" align="center"><b> <i class="icon icon-lg">visibility_off</i>
																		{$user->user_name}，您无查看当前等级VIP节点的权限，如需购买VIP请<a href="/user/shop">点击这里</a>。</b></p>
															</div>
														</div>
													</div>
													{else}

													{$relay_rule = null}
													<!-- 用户等级不小于节点等级 -->

                                                    {if $node['sort'] == 10 && $node['sort'] != 11}
													{$relay_rule = $tools->pick_out_relay_rule($node['id'], $user->port, $relay_rules)}
													{/if}

													{if $node['mu_only'] != 1}
													<div class="card">
														<div class="card-main">
															<div class="card-inner">
																<p class="card-heading">
																	<a href="javascript:void(0);" onClick="urlChange('{$node['id']}',0,{if $relay_rule != null}{$relay_rule->id}{else}0{/if})">{$node['name']}
																		{if $relay_rule != null} - {$relay_rule->dist_node()->name}{/if}</a>
																	<span class="label label-brand-accent">←点击节点查看配置信息</span>
																</p>
																<p>备注：{$node['info']}</p>
															</div>
														</div>
													</div>
												    {/if}

                                                    {if $node['sort'] == 0 || $node['sort'] == 10}
													{$point_node=$node}
													{/if}

													{if $node['sort'] == 11}
													{assign var=server_explode value=";"|explode:$node['server']}
													<div class="card">
														<div class="card-main">
															<div class="card-inner">
																<p class="card-heading">
																	<a href="javascript:void(0);">{$node['name']}</a>
																</p>

																<p>地址：<span class="label label-brand-accent">
																		{$server_explode[0]}
																	</span></p>

																<p>端口：<span class="label label-brand-red">
																		{$server_explode[1]}
																	</span></p>

																<p>协议参数：<span class="label label-green">
																		{$server_explode[0]}
																	</span></p>

																<p>用户 UUID：<span class="label label-brand">
																		{$user->getUuid()}
																	</span></p>

																<p>流量比例：<span class="label label-red">
																		{$node['traffic_rate']}
																	</span></p>

																<p>AlterId：<span class="label label-green">
																		{$server_explode[2]}
																	</span></p>

																<p>VMess链接：
																	<a class="copy-text" data-clipboard-text="{URL::getV2Url($user, $node)}">点击复制</a>
																</p>

																<p>{$node['info']}</p>
															</div>
														</div>
													</div>
													{/if}


													{if ($node['sort'] == 0 || $node['sort'] == 10) && $node['mu_only'] != -1}
													{foreach $nodes_muport as $single_muport}

													{if !($single_muport['server']->node_class <= $user->class && ($single_muport['server']->node_group == 0 || $single_muport['server']->node_group == $user->node_group))}
														{continue}
													{/if}

													{if !($single_muport['user']->class >= $node['class'] && ($node['group'] == 0 || $single_muport['user']->node_group == $node['group']))}
														{continue}
													{/if}

													{$relay_rule = null}

													{if $node['sort'] == 10 && $single_muport['user']['is_multi_user'] != 2}
														{$relay_rule = $tools->pick_out_relay_rule($node['id'], $single_muport['server']->server, $relay_rules)}
													{/if}

														<div class="card">
															<div class="card-main">
																<div class="card-inner">
																	<p class="card-heading">
																		<a href="javascript:void(0);" onClick="urlChange('{$node['id']}',{$single_muport['server']->server},{if $relay_rule != null}{$relay_rule->id}{else}0{/if})">{$node['name']}
																			{if $relay_rule != null} - {$relay_rule->dist_node()->name}{/if} - 单端口 Shadowsocks -
																			{$single_muport['server']->server} 端口</a>
																		<span class="label label-brand-accent">{$node['status']}</span>
																	</p>
																	<p>{$node['info']}</p>
																</div>
															</div>
														</div>

													{/foreach}
                                                    {/if}

												{/if}

												{if isset($point_node)}
												{if $point_node!=null}
		
												<div class="card">
													<div class="card-main">
														<div class="card-inner" id="info{$node@index}">
		
														</div>
													</div>
												</div>
		
												<script>
													$().ready(function () {
														$('#heading{$node['id']}').on("shown.bs.tile", function () {
															$("#info{$node@index}").load("/user/node/{$point_node['id']}/ajax");
														});
													});
												</script>
												{/if}
												{/if}
												
                                                </div>
											</div>

										

										{$point_node=null}
											
										</div>
										{/foreach}
										
										

									</div>
								</div>
							</div>
						</div>
					</div>

					{include file='dialog.tpl'}
					<div aria-hidden="true" class="modal modal-va-middle fade" id="nodeinfo" role="dialog" tabindex="-1">
						<div class="modal-dialog modal-full">
							<div class="modal-content">
								<iframe class="iframe-seamless" title="Modal with iFrame" id="infoifram"></iframe>
							</div>
						</div>
					</div>
		</section>
	</div>
</main>







{include file='user/footer.tpl'}


<script>

	function urlChange(id, is_mu, rule_id) {
		var site = './node/' + id + '?ismu=' + is_mu + '&relay_rule=' + rule_id;
		if (id == 'guide') {
			var doc = document.getElementById('infoifram').contentWindow.document;
			doc.open();
			doc.write('<img src="../images/node.gif" style="width: 100%;height: 100%; border: none;"/>');
			doc.close();
		}
		else {
			document.getElementById('infoifram').src = site;
		}
		$("#nodeinfo").modal();
	}

	$(function () {
		new Clipboard('.copy-text');
	});
	$(".copy-text").click(function () {
		$("#result").modal();
		$("#msg").html("已复制，请进入软件添加。");
	});
	{literal}
	$("#switch-cards").click(function (){
        $(".node-table").addClass("node-fade");
		setTimeout(function(){
		      $(".card-row").css("display","grid");
              $(".node-table").css("display","none");
		},200);	
		setTimeout(function(){
		      $(".card-row").removeClass("node-fade");
		},220);	
    });

    $("#switch-table").click(function (){
		$(".node-table").css("display","flex");
         $(".card-row").addClass("node-fade");
		 setTimeout(function(){
              $(".card-row").css("display","none");	  
			  $(".node-table").removeClass("node-fade");
		},200);
    });

	
	$(".node-card").click(function (){
		var windowWidth = $(window).width();
		var cardSize = $(this).css("grid-column-end");
		// if (cardSize == "auto" && windowWidth >= 1440) {
		// 	$(this).css({"grid-column-end":"span 3","height":"240px"});
		// } else if (cardSize == "auto" && windowWidth <= 1439 && windowWidth >= 768) {
		// 	$(this).css({"grid-column-end":"span 2","height":"240px"});
		// } else if (cardSize == "auto" && windowWidth <= 767) {
        //     $(this).css({"grid-column-end":"span 1","height":"240px"});
		// } else {
		// 	$(this).css({"grid-column-end":"unset","height":"120px"});
		// }
		var tipID = $(this).attr("cardindex");
        $(".node-tip[tipindex=" + tipID + "]").addClass("tip-down");
		$(".tiphidden").css({"height":"100vh","width":"100vw"});
    });

	$(".tiphidden").click(function(){
        $(".tiphidden").css({"height":"0","width":"0"});
		$(".node-tip.tip-down").removeClass("tip-down");
	});
	{/literal}
 
   

	
</script><|MERGE_RESOLUTION|>--- conflicted
+++ resolved
@@ -158,13 +158,8 @@
 						<div class="card node-table {if $config['enable_node_uiswitch'] == 0}{else}node-fade{/if}">
 							<div class="card-main">
 								<div class="card-inner margin-bottom-no">
-<<<<<<< HEAD
-									<div class="tile-wrap"> 
-									    {$class=-1}                                      									
-=======
 									<div class="tile-wrap">        
 										{$class=-1}
->>>>>>> c6ff5e43
 										{foreach $nodes as $node}
                                         
 										{if $node['class']!=$class}
