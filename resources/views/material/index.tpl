--- conflicted
+++ resolved
@@ -992,18 +992,9 @@
         }
     },
     mounted() {
-<<<<<<< HEAD
-        _get('/user/getuserinfo')
-            .then((r)=>{
-                if (r.data.ret === 1) {
-                    console.log(r.data.info);
-                }
-            });
-=======
         let self = this;
         this.userLoadState = 'loading';                        
-        axios.get('/user/getuserinfo')
-        .then((r)=>{
+         _get('/user/getuserinfo').then((r) => {
             if (r.data.ret === 1) {
                 console.log(r.data.info);
                 this.userCon = r.data.info.user;
@@ -1014,7 +1005,6 @@
                 self.userLoadState = 'loaded';
             },1000)
         });
->>>>>>> ef7d058a
     },
     beforeRouteLeave (to, from, next) {
         if (to.matched.some(function(record) {
