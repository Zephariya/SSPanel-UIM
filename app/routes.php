--- conflicted
+++ resolved
@@ -358,7 +358,6 @@
     });
 
     // Vue
-<<<<<<< HEAD
     $app->get('/logout',                App\Controllers\VueController::class . ':vuelogout');
     $app->get('/globalconfig',          App\Controllers\VueController::class . ':getGlobalConfig');
     $app->get('/getuserinfo',           App\Controllers\VueController::class . ':getUserInfo');
@@ -372,23 +371,7 @@
     $app->post('/getChargeLog',         App\Controllers\VueController::class . ':getChargeLog');
     $app->get('/getnodelist',           App\Controllers\VueController::class . ':getNodeList');
     $app->get('/nodeinfo/{id}',         App\Controllers\VueController::class . ':getNodeInfo');
-=======
-
-    $app->get('/logout', App\Controllers\VueController::class . ':vuelogout');
-    $app->get('/globalconfig', App\Controllers\VueController::class . ':getGlobalConfig');
-    $app->get('/getuserinfo', App\Controllers\VueController::class . ':getUserInfo');
-    $app->post('/getuserinviteinfo', App\Controllers\VueController::class . ':getUserInviteInfo');
-    $app->get('/getusershops', App\Controllers\VueController::class . ':getUserShops');
-    $app->get('/getallresourse', App\Controllers\VueController::class . ':getAllResourse');
-    $app->get('/getnewsubtoken', App\Controllers\VueController::class . ':getNewSubToken');
-    $app->get('/getnewinvotecode', App\Controllers\VueController::class . ':getNewInviteCode');
-    $app->get('/gettransfer', App\Controllers\VueController::class . ':getTransfer');
-    $app->get('/getCaptcha', App\Controllers\VueController::class . ':getCaptcha');
-    $app->post('/getChargeLog', App\Controllers\VueController::class . ':getChargeLog');
-    $app->get('/getnodelist', App\Controllers\VueController::class . ':getNodeList');
-    $app->get('/nodeinfo/{id}', App\Controllers\VueController::class . ':getNodeInfo');
-    $app->get('/resettelegram', App\Controllers\VueController::class . ':telegramReset');
->>>>>>> 77b22c5c
+    $app->get('/resettelegram',         App\Controllers\VueController::class . ':telegramReset');
 
     /**
      * chenPay
